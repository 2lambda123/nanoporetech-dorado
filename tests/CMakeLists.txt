--- conflicted
+++ resolved
@@ -12,13 +12,10 @@
     SequenceUtilsTest.cpp
     StitchTest.cpp
     StereoDuplexTest.cpp
-<<<<<<< HEAD
     TrimTest.cpp
-=======
     AlignerTest.cpp
     BamReaderTest.cpp
     BamWriterTest.cpp
->>>>>>> 0e9180da
 )
 
 if (DORADO_GPU_BUILD)
