--- conflicted
+++ resolved
@@ -216,14 +216,9 @@
 
     auto options = dorado::alignment::dflt_options;
     options.kmer_size = options.window_size = 5;
-<<<<<<< HEAD
-    options.index_batch_size = 1e3;
+    options.index_batch_size = 1000ull;
     auto index_file_access = std::make_shared<dorado::alignment::IndexFileAccess>();
     CHECK_THROWS(dorado::AlignerNode(index_file_access, ref.string(), options, 1));
-=======
-    options.index_batch_size = 1000ull;
-    CHECK_THROWS(dorado::AlignerNode(ref.string(), options, 1));
->>>>>>> 656766b5
 }
 
 SCENARIO("AlignerNode push SimplexRead", TEST_GROUP) {
