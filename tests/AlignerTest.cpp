#include "MessageSinkUtils.h"
#include "TestUtils.h"
#include "htslib/sam.h"
#include "utils/bam_utils.h"
#include "utils/sequence_utils.h"

#include <catch2/catch.hpp>

#include <filesystem>

#define TEST_GROUP "[bam_utils][aligner]"

namespace fs = std::filesystem;

TEST_CASE("AlignerTest: Check standard alignment", TEST_GROUP) {
    using Catch::Matchers::Contains;

    fs::path aligner_test_dir = fs::path(get_aligner_data_dir());
    auto ref = aligner_test_dir / "target.fq";
    auto query = aligner_test_dir / "target.fq";

    // Run alignment.
    MessageSinkToVector<bam1_t*> sink(100);
    dorado::utils::Aligner aligner(sink, ref.string(), 15, 15, 10);
    dorado::utils::BamReader reader(query.string());
    reader.read(aligner, 100);
    auto bam_records = sink.get_messages();
    REQUIRE(bam_records.size() == 1);

    bam1_t* rec = bam_records[0];
    bam1_t* in_rec = reader.record;

    // Check input/output reads are matching.
    std::string orig_read =
            dorado::utils::convert_nt16_to_str(bam_get_seq(in_rec), in_rec->core.l_qseq);
    std::string aligned_read =
            dorado::utils::convert_nt16_to_str(bam_get_seq(rec), rec->core.l_qseq);
    REQUIRE(orig_read == aligned_read);

    // Check quals are matching.
    std::vector<uint8_t> orig_qual(bam_get_qual(in_rec),
                                   bam_get_qual(in_rec) + in_rec->core.l_qseq);
    std::vector<uint8_t> aligned_qual(bam_get_qual(rec), bam_get_qual(rec) + rec->core.l_qseq);
    REQUIRE(orig_qual == aligned_qual);

    // Check aux tags.
    uint32_t l_aux = bam_get_l_aux(rec);
    std::string aux((char*)bam_get_aux(rec), (char*)(bam_get_aux(rec) + l_aux));
    std::string tags[] = {"NMi", "msi", "ASi", "nni", "def", "tpA", "cmi", "s1i"};
    for (auto tag : tags) {
        REQUIRE_THAT(aux, Contains(tag));
    }
}

<<<<<<< HEAD
TEST_CASE("AlignerTest: Verify impact of updated aligner args", TEST_GROUP) {
    using Catch::Matchers::Contains;

    fs::path aligner_test_dir = fs::path(get_aligner_data_dir());
    auto ref = aligner_test_dir / "target.fa";
    auto query = aligner_test_dir / "target.fa";

    // Run alignment with one set of k/w.
    {
        MessageSinkToVector<bam1_t*> sink(100);
        dorado::utils::Aligner aligner(sink, ref.string(), 15, 15, 2);
        dorado::utils::BamReader reader(query.string());
        reader.read(aligner, 100);
        auto bam_records = sink.get_messages();
        REQUIRE(bam_records.size() == 1);

        bam1_t* rec = bam_records[0];
    }

    // Run alignment with another set of k/w.
    {
        MessageSinkToVector<bam1_t*> sink(100);
        dorado::utils::Aligner aligner(sink, ref.string(), 19, 19, 2);
        dorado::utils::BamReader reader(query.string());
        reader.read(aligner, 100);
        auto bam_records = sink.get_messages();
        REQUIRE(bam_records.size() == 1);

        bam1_t* rec = bam_records[0];
=======
TEST_CASE("AlignerTest: Check supplementary alignment", TEST_GROUP) {
    using Catch::Matchers::Contains;

    fs::path aligner_test_dir = fs::path(get_aligner_data_dir());
    auto ref = aligner_test_dir / "supplementary_aln_target.fa";
    auto query = aligner_test_dir / "supplementary_aln_query.fa";

    // Run alignment.
    MessageSinkToVector<bam1_t*> sink(100);
    dorado::utils::Aligner aligner(sink, ref.string(), 10);
    dorado::utils::BamReader reader(query.string());
    reader.read(aligner, 100);
    auto bam_records = sink.get_messages();
    REQUIRE(bam_records.size() == 2);

    // Check first alignment is primary.
    bam1_t* rec = bam_records[0];

    // Check aux tags.
    uint32_t l_aux = bam_get_l_aux(rec);
    std::string aux((char*)bam_get_aux(rec), (char*)(bam_get_aux(rec) + l_aux));
    std::string tags[] = {"tpAP"};
    for (auto tag : tags) {
        REQUIRE_THAT(aux, Contains(tag));
    }
    REQUIRE(rec->core.l_qseq > 0);  // Primary alignment should have SEQ.

    // Check second alignment is secondary.
    rec = bam_records[1];

    // Check aux tags.
    l_aux = bam_get_l_aux(rec);
    aux = std::string((char*)bam_get_aux(rec), (char*)(bam_get_aux(rec) + l_aux));
    std::string sec_tags[] = {"tpAS"};
    for (auto tag : sec_tags) {
        REQUIRE_THAT(aux, Contains(tag));
    }
    REQUIRE(rec->core.l_qseq == 0);  // Secondary alignment doesn't need SEQ.
}

TEST_CASE("AlignerTest: Check reverse complement alignment", TEST_GROUP) {
    using Catch::Matchers::Contains;

    fs::path aligner_test_dir = fs::path(get_aligner_data_dir());
    auto ref = aligner_test_dir / "target.fq";
    auto query = aligner_test_dir / "rev_target.fq";

    // Run alignment.
    MessageSinkToVector<bam1_t*> sink(100);
    dorado::utils::Aligner aligner(sink, ref.string(), 10);
    dorado::utils::BamReader reader(query.string());
    reader.read(aligner, 100);
    auto bam_records = sink.get_messages();
    REQUIRE(bam_records.size() == 1);

    bam1_t* rec = bam_records[0];
    bam1_t* in_rec = reader.record;

    // Check flag.
    REQUIRE(rec->core.flag & 0x10);

    // Check read reverse complementing.
    std::string orig_read =
            dorado::utils::convert_nt16_to_str(bam_get_seq(in_rec), in_rec->core.l_qseq);
    std::string aligned_read =
            dorado::utils::convert_nt16_to_str(bam_get_seq(rec), rec->core.l_qseq);
    REQUIRE(orig_read == dorado::utils::reverse_complement(aligned_read));

    // Check qual reversal.
    std::vector<uint8_t> orig_qual(bam_get_qual(in_rec),
                                   bam_get_qual(in_rec) + in_rec->core.l_qseq);
    std::vector<uint8_t> aligned_qual(bam_get_qual(rec), bam_get_qual(rec) + rec->core.l_qseq);
    std::reverse(aligned_qual.begin(), aligned_qual.end());
    REQUIRE(orig_qual == aligned_qual);
}

TEST_CASE("AlignerTest: Check dorado tags are retained", TEST_GROUP) {
    using Catch::Matchers::Contains;

    fs::path aligner_test_dir = fs::path(get_aligner_data_dir());
    auto ref = aligner_test_dir / "basecall_target.fa";
    auto query = aligner_test_dir / "basecall.sam";

    // Run alignment.
    MessageSinkToVector<bam1_t*> sink(100);
    dorado::utils::Aligner aligner(sink, ref.string(), 10);
    dorado::utils::BamReader reader(query.string());
    reader.read(aligner, 100);
    auto bam_records = sink.get_messages();
    REQUIRE(bam_records.size() == 1);

    bam1_t* rec = bam_records[0];

    // Check aux tags.
    uint32_t l_aux = bam_get_l_aux(rec);
    std::string aux((char*)bam_get_aux(rec), (char*)(bam_get_aux(rec) + l_aux));
    std::string tags[] = {"RGZ", "MMZ", "MLB"};
    for (auto tag : tags) {
        REQUIRE_THAT(aux, Contains(tag));
>>>>>>> f2c61ae2
    }
}<|MERGE_RESOLUTION|>--- conflicted
+++ resolved
@@ -52,37 +52,6 @@
     }
 }
 
-<<<<<<< HEAD
-TEST_CASE("AlignerTest: Verify impact of updated aligner args", TEST_GROUP) {
-    using Catch::Matchers::Contains;
-
-    fs::path aligner_test_dir = fs::path(get_aligner_data_dir());
-    auto ref = aligner_test_dir / "target.fa";
-    auto query = aligner_test_dir / "target.fa";
-
-    // Run alignment with one set of k/w.
-    {
-        MessageSinkToVector<bam1_t*> sink(100);
-        dorado::utils::Aligner aligner(sink, ref.string(), 15, 15, 2);
-        dorado::utils::BamReader reader(query.string());
-        reader.read(aligner, 100);
-        auto bam_records = sink.get_messages();
-        REQUIRE(bam_records.size() == 1);
-
-        bam1_t* rec = bam_records[0];
-    }
-
-    // Run alignment with another set of k/w.
-    {
-        MessageSinkToVector<bam1_t*> sink(100);
-        dorado::utils::Aligner aligner(sink, ref.string(), 19, 19, 2);
-        dorado::utils::BamReader reader(query.string());
-        reader.read(aligner, 100);
-        auto bam_records = sink.get_messages();
-        REQUIRE(bam_records.size() == 1);
-
-        bam1_t* rec = bam_records[0];
-=======
 TEST_CASE("AlignerTest: Check supplementary alignment", TEST_GROUP) {
     using Catch::Matchers::Contains;
 
@@ -92,7 +61,7 @@
 
     // Run alignment.
     MessageSinkToVector<bam1_t*> sink(100);
-    dorado::utils::Aligner aligner(sink, ref.string(), 10);
+    dorado::utils::Aligner aligner(sink, ref.string(), 15, 15, 10);
     dorado::utils::BamReader reader(query.string());
     reader.read(aligner, 100);
     auto bam_records = sink.get_messages();
@@ -132,7 +101,7 @@
 
     // Run alignment.
     MessageSinkToVector<bam1_t*> sink(100);
-    dorado::utils::Aligner aligner(sink, ref.string(), 10);
+    dorado::utils::Aligner aligner(sink, ref.string(), 15, 15, 10);
     dorado::utils::BamReader reader(query.string());
     reader.read(aligner, 100);
     auto bam_records = sink.get_messages();
@@ -168,7 +137,7 @@
 
     // Run alignment.
     MessageSinkToVector<bam1_t*> sink(100);
-    dorado::utils::Aligner aligner(sink, ref.string(), 10);
+    dorado::utils::Aligner aligner(sink, ref.string(), 15, 15, 10);
     dorado::utils::BamReader reader(query.string());
     reader.read(aligner, 100);
     auto bam_records = sink.get_messages();
@@ -182,6 +151,37 @@
     std::string tags[] = {"RGZ", "MMZ", "MLB"};
     for (auto tag : tags) {
         REQUIRE_THAT(aux, Contains(tag));
->>>>>>> f2c61ae2
+    }
+}
+
+TEST_CASE("AlignerTest: Verify impact of updated aligner args", TEST_GROUP) {
+    using Catch::Matchers::Contains;
+
+    fs::path aligner_test_dir = fs::path(get_aligner_data_dir());
+    auto ref = aligner_test_dir / "target.fa";
+    auto query = aligner_test_dir / "target.fa";
+
+    // Run alignment with one set of k/w.
+    {
+        MessageSinkToVector<bam1_t*> sink(100);
+        dorado::utils::Aligner aligner(sink, ref.string(), 15, 15, 2);
+        dorado::utils::BamReader reader(query.string());
+        reader.read(aligner, 100);
+        auto bam_records = sink.get_messages();
+        REQUIRE(bam_records.size() == 1);
+
+        bam1_t* rec = bam_records[0];
+    }
+
+    // Run alignment with another set of k/w.
+    {
+        MessageSinkToVector<bam1_t*> sink(100);
+        dorado::utils::Aligner aligner(sink, ref.string(), 19, 19, 2);
+        dorado::utils::BamReader reader(query.string());
+        reader.read(aligner, 100);
+        auto bam_records = sink.get_messages();
+        REQUIRE(bam_records.size() == 1);
+
+        bam1_t* rec = bam_records[0];
     }
 }