# Dorado

Dorado is a high-performance, easy-to-use, open source basecaller for Oxford Nanopore reads.

## Features

* One executable with sensible defaults, automatic hardware detection and configuration.
* Runs on Apple silicon (M1/2 family) and Nvidia GPUs including multi-GPU with linear scaling.
* Modified basecalling (Remora models).
* Duplex basecalling.
* [POD5](https://github.com/nanoporetech/pod5-file-format) support for highest basecalling performance.
* Based on libtorch, the C++ API for pytorch.
* Multiple custom optimisations in CUDA and Metal for maximising inference performance.

If you encounter any problems building or running Dorado please [report an issue](https://github.com/nanoporetech/dorado/issues).

## Installation

 - [dorado-0.1.1-linux-x64](https://cdn.oxfordnanoportal.com/software/analysis/dorado-0.1.1-linux-x64.tar.gz)
 - [dorado-0.1.1-osx-arm64](https://cdn.oxfordnanoportal.com/software/analysis/dorado-0.1.1-osx-arm64.tar.gz)
 - [dorado-0.1.1-win64](https://cdn.oxfordnanoportal.com/software/analysis/dorado-0.1.1-win64.zip)

## Running

To run Dorado, download a model and point it to POD5 files _(Fast5 files are supported but will not be as performant)_.

```
$ dorado download --model dna_r10.4.1_e8.2_260bps_hac@v4.0.0
$ dorado basecaller dna_r10.4.1_e8.2_260bps_hac@v4.0.0 pod5s/ > calls.sam
```

To call modifications simply add `--modified-bases`.

```
$ dorado basecaller dna_r10.4.1_e8.2_260bps_hac@v4.0.0 pod5s/ --modified-bases 5mCG_5hmCG > calls.sam
```

For unaligned BAM output, dorado output can be piped to BAM using samtoools:

```
$ dorado basecaller dna_r10.4.1_e8.2_260bps_hac@v4.0.0 pod5s/ | samtools view -Sh > calls.bam
```

Stereo Duplex Calling:

```
$ dorado duplex dna_r10.4.1_e8.2_260bps_sup@v4.0.0 pod5s/ --pairs pairs.txt > duplex.sam
```

## Platforms

Dorado has been tested on the following systems:

| Platform | GPU/CPU                      |
| -------- | ---------------------------- |
| Windows  | (G)V100, A100                |
| Apple    | M1, M1 Pro, M1 Max, M1 Ultra |
| Linux    | (G)V100, A100                |

Systems not listed above but which have Nvidia GPUs with >=8GB VRAM and architecture from Volta onwards have not been widely tested but are expected to work. If you encounter problems with running on your system please [report an issue](https://github.com/nanoporetech/dorado/issues)

## Roadmap

Dorado is still in alpha stage and not feature-complete, the following features form the core of our roadmap:

1. DNA Barcode multiplexing
2. Alignment *(output aligned BAMs)*.
3. Python API

## Performance tips

1. For optimal performance Dorado requires POD5 file input. Please [convert your Fast5 files](https://github.com/nanoporetech/pod5-file-format) before basecalling.
2. Dorado will automatically detect your GPUs' free memory and select an appropriate batch size.
3. Dorado will automatically run in multi-GPU (`'cuda:all'`) mode. If you have a hetrogenous collection of GPUs select the faster GPUs using the `--device` flag (e.g `--device "cuda:0,2`). Not doing this will have a detrimental impact on performance.

## Available basecalling models

To download all available dorado models run:

```
$ dorado download --model all
```

The following models are currently available:

* dna_r10.4.1_e8.2_260bps_fast@v4.0.0
* dna_r10.4.1_e8.2_260bps_hac@v4.0.0
* dna_r10.4.1_e8.2_260bps_sup@v4.0.0
* dna_r10.4.1_e8.2_400bps_fast@v4.0.0
* dna_r10.4.1_e8.2_400bps_hac@v4.0.0
* dna_r10.4.1_e8.2_400bps_sup@v4.0.0
* dna_r10.4.1_e8.2_260bps_fast@v3.5.2
* dna_r10.4.1_e8.2_260bps_hac@v3.5.2
* dna_r10.4.1_e8.2_260bps_sup@v3.5.2
* dna_r10.4.1_e8.2_400bps_fast@v3.5.2
* dna_r10.4.1_e8.2_400bps_hac@v3.5.2
* dna_r10.4.1_e8.2_400bps_sup@v3.5.2
* dna_r9.4.1_e8_fast@v3.4
* dna_r9.4.1_e8_hac@v3.3
* dna_r9.4.1_e8_sup@v3.3

## Developer quickstart

### Linux dependencies

The following packages are necessary to build dorado in a barebones environment (e.g. the official ubuntu:jammy docker image)

```
<<<<<<< HEAD
apt-get update && apt-get install -y --no-install-recommends autoconf libhdf5-dev libssl-dev libzstd-dev
=======
$ apt-get update && apt-get install -y --no-install-recommends \
        curl \
        git \
        ca-certificates \
        build-essential \
        nvidia-cuda-toolkit \
        libhdf5-dev \
        libssl-dev \
        libzstd-dev \
        cmake \
        autoconf \
        automake
>>>>>>> 573315b0
```

### Clone and build

```
$ git clone https://github.com/nanoporetech/dorado.git dorado
$ cd dorado
$ cmake -S . -B cmake-build -DCMAKE_CUDA_COMPILER=nvcc
$ cmake --build cmake-build --config Release -j
$ ctest --test-dir cmake-build
```

The `-j` flag will use all available threads to build dorado and usage is around 1-2GB per thread. If you are constrained
by the amount of available memory on your system you can lower the number of threads i.e.` -j 4`.

After building you can run dorado from the build directory `./cmake-build/bin/dorado` or install it somewhere else on your
system i.e. `/opt` *(note: you will need the relevant permissions for the target installation directory)*.

```
$ cmake --install cmake-build --prefix /opt
```

### Pre commit

The project uses pre-commit to ensure code is consistently formatted, you can set this up using pip:

```bash
$ pip install pre-commit
$ pre-commit install
```

### Licence and Copyright
(c) 2022 Oxford Nanopore Technologies Ltd.

Dorado is distributed under the terms of the Oxford Nanopore
Technologies, Ltd.  Public License, v. 1.0.  If a copy of the License
was not distributed with this file, You can obtain one at
http://nanoporetech.com<|MERGE_RESOLUTION|>--- conflicted
+++ resolved
@@ -106,9 +106,6 @@
 The following packages are necessary to build dorado in a barebones environment (e.g. the official ubuntu:jammy docker image)
 
 ```
-<<<<<<< HEAD
-apt-get update && apt-get install -y --no-install-recommends autoconf libhdf5-dev libssl-dev libzstd-dev
-=======
 $ apt-get update && apt-get install -y --no-install-recommends \
         curl \
         git \
@@ -121,7 +118,6 @@
         cmake \
         autoconf \
         automake
->>>>>>> 573315b0
 ```
 
 ### Clone and build
