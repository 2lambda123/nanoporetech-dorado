--- conflicted
+++ resolved
@@ -33,18 +33,8 @@
         m_reads.pop_front();
         lock.unlock();
 
-<<<<<<< HEAD
-        num_samples_processed += read->raw_data.size(0);
-        num_reads_processed += 1;
-
-        std::cout << "@" << read->read_id << "\n"
-                  << read->seq << "\n"
-                  << "+\n"
-                  << read->qstring << "\n";
-=======
         m_num_samples_processed += read->raw_data.size(0);
         m_num_reads_processed += 1;
->>>>>>> 7c7e59c6
 
         if (m_emit_sam) {
             try {
@@ -80,13 +70,8 @@
     m_cv.notify_one();
     m_worker->join();
     auto end_time = std::chrono::system_clock::now();
-<<<<<<< HEAD
-    auto duration = std::chrono::duration_cast<std::chrono::milliseconds>(end_time - initialization_time).count();
-    std::cerr << "> Reads basecalled: " << num_reads_processed << std::endl;
-    std::cerr << "> Samples/s: " << std::scientific << num_samples_processed / (duration / 1000.0) << std::endl;
-=======
-    auto duration = duration_cast<std::chrono::milliseconds>(end_time - m_initialization_time).count();
+
+    auto duration = std::chrono::duration_cast<std::chrono::milliseconds>(end_time - m_initialization_time).count();
     std::cerr << "> Reads basecalled: " << m_num_reads_processed << std::endl;
     std::cerr << "> Samples/s: " << std::scientific << m_num_samples_processed / (duration / 1000.0) << std::endl;
->>>>>>> 7c7e59c6
 }