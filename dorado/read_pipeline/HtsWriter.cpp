--- conflicted
+++ resolved
@@ -85,16 +85,12 @@
     size_t write_count = 0;
 
     Message message;
-<<<<<<< HEAD
     while (get_input_message(message)) {
-=======
-    while (m_work_queue.try_pop(message)) {
         // If this message isn't a BamPtr, ignore it.
         if (!std::holds_alternative<BamPtr>(message)) {
             continue;
         }
 
->>>>>>> 4b2553b3
         auto aln = std::move(std::get<BamPtr>(message));
         write(aln.get());
         std::string read_id = bam_get_qname(aln.get());
