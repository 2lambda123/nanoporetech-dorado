--- conflicted
+++ resolved
@@ -127,13 +127,9 @@
         auto trim_interval = Trimmer::determine_trim_interval(bc_res, seqlen);
 
         if (bc != "unclassified" && trim_interval.second - trim_interval.first <= seqlen) {
-<<<<<<< HEAD
             read = Trimmer::trim_sequence(read.get(), trim_interval);
-=======
-            read = Trimmer::trim_sequence(std::move(read), trim_interval);
         } else {
-            read = utils::new_unmapped_record(read, {}, {});
->>>>>>> 9e5c55bd
+            read = utils::new_unmapped_record(read.get(), {}, {});
         }
     }
 }
