--- conflicted
+++ resolved
@@ -5,10 +5,7 @@
 #include <optional>
 #include <string>
 #include <string_view>
-<<<<<<< HEAD
-=======
 #include <vector>
->>>>>>> 0c01acf3
 
 namespace dorado::utils {
 
@@ -16,19 +13,14 @@
     std::string m_header;
     std::string m_sequence;
     std::string m_qstring;
-<<<<<<< HEAD
-=======
 
     bool m_header_has_bam_tags{};
     std::size_t token_len(std::size_t token_start_pos) const;
->>>>>>> 0c01acf3
 
 public:
     const std::string& header() const;
     const std::string& sequence() const;
     const std::string& qstring() const;
-<<<<<<< HEAD
-=======
 
     std::string_view read_id_view() const;
     std::string_view run_id_view() const;
@@ -36,14 +28,10 @@
 
     //  Testablity. Public to allow utests to check processing of tags embedded in the header record
     bool set_header(std::string value);
->>>>>>> 0c01acf3
 
     static std::optional<FastqRecord> try_create(std::istream& input_stream,
                                                  std::string& error_message);
 };
-
-std::string_view read_id_view(const std::string& header_line);
-std::string_view run_id_view(const std::string& header_line);
 
 class FastqReader {
 public:
