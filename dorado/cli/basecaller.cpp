#include "Version.h"
#include "data_loader/DataLoader.h"
#include "decode/CPUDecoder.h"
#include "utils/basecaller_utils.h"
#include "utils/models.h"
#if DORADO_GPU_BUILD
#ifdef __APPLE__
#include "nn/MetalCRFModel.h"
#else
#include "nn/CudaCRFModel.h"
#include "utils/cuda_utils.h"
#endif
#endif  // DORADO_GPU_BUILD
#include "nn/ModelRunner.h"
#include "nn/RemoraModel.h"
#include "read_pipeline/BasecallerNode.h"
#include "read_pipeline/ModBaseCallerNode.h"
#include "read_pipeline/ReadFilterNode.h"
#include "read_pipeline/ScalerNode.h"
#include "read_pipeline/WriterNode.h"
#include "utils/log_utils.h"
#include "utils/parameters.h"

#include <argparse.hpp>
#include <spdlog/spdlog.h>

#include <algorithm>
#include <filesystem>
#include <iostream>
#include <sstream>
#include <thread>

namespace dorado {

void setup(std::vector<std::string> args,
           const std::filesystem::path& model_path,
           const std::string& data_path,
           const std::string& remora_models,
           const std::string& device,
           size_t chunk_size,
           size_t overlap,
           size_t batch_size,
           size_t num_runners,
           size_t remora_batch_size,
           size_t num_remora_threads,
           bool emit_fastq,
           bool emit_moves,
           size_t max_reads,
           size_t min_qscore,
           std::string read_list_file_path,
           bool recursive_file_loading) {
    torch::set_num_threads(1);
    std::vector<Runner> runners;

    // Default is 1 device.  CUDA path may alter this.
    int num_devices = 1;

    if (device == "cpu") {
        if (batch_size == 0) {
            batch_size = std::thread::hardware_concurrency();
            spdlog::debug("- set batch size to {}", batch_size);
        }
        for (size_t i = 0; i < num_runners; i++) {
            runners.push_back(std::make_shared<ModelRunner<CPUDecoder>>(model_path, device,
                                                                        chunk_size, batch_size));
        }
    }
#if DORADO_GPU_BUILD
#ifdef __APPLE__
    else if (device == "metal") {
        auto caller = create_metal_caller(model_path, chunk_size, batch_size);
        for (size_t i = 0; i < num_runners; i++) {
            runners.push_back(std::make_shared<MetalModelRunner>(caller));
        }
        if (runners.back()->batch_size() != batch_size) {
            spdlog::debug("- set batch size to {}", runners.back()->batch_size());
        }
    } else {
        throw std::runtime_error(std::string("Unsupported device: ") + device);
    }
#else   // ifdef __APPLE__
    else {
        auto devices = utils::parse_cuda_device_string(device);
        num_devices = devices.size();
        if (num_devices == 0) {
            throw std::runtime_error("CUDA device requested but no devices found.");
        }
        for (auto device_string : devices) {
            auto caller = create_cuda_caller(model_path, chunk_size, batch_size, device_string);
            for (size_t i = 0; i < num_runners; i++) {
                runners.push_back(std::make_shared<CudaModelRunner>(caller));
            }
            if (runners.back()->batch_size() != batch_size) {
                spdlog::debug("- set batch size for {} to {}", device_string,
                              runners.back()->batch_size());
            }
        }
    }
#endif  // __APPLE__
#endif  // DORADO_GPU_BUILD

    // verify that all runners are using the same stride, in case we allow multiple models in future
    auto model_stride = runners.front()->model_stride();
    auto adjusted_chunk_size = runners.front()->chunk_size();
    assert(std::all_of(runners.begin(), runners.end(), [&](auto runner) {
        return runner->model_stride() == model_stride &&
               runner->chunk_size() == adjusted_chunk_size;
    }));

    if (chunk_size != adjusted_chunk_size) {
        spdlog::debug("- adjusted chunk size to match model stride: {} -> {}", chunk_size,
                      adjusted_chunk_size);
        chunk_size = adjusted_chunk_size;
    }
    auto adjusted_overlap = (overlap / model_stride) * model_stride;
    if (overlap != adjusted_overlap) {
        spdlog::debug("- adjusted overlap to match model stride: {} -> {}", overlap,
                      adjusted_overlap);
        overlap = adjusted_overlap;
    }

    if (!remora_models.empty() && emit_fastq) {
        throw std::runtime_error("Modified base models cannot be used with FASTQ output");
    }

    std::vector<std::filesystem::path> remora_model_list;
    std::istringstream stream{remora_models};
    std::string model;
    while (std::getline(stream, model, ',')) {
        remora_model_list.push_back(model);
    }

    // generate model callers before nodes or it affects the speed calculations
    std::vector<std::shared_ptr<RemoraCaller>> remora_callers;

#if DORADO_GPU_BUILD && !defined(__APPLE__)
    if (device != "cpu") {
        auto devices = utils::parse_cuda_device_string(device);
        num_devices = devices.size();

        for (auto device_string : devices) {
            for (const auto& remora_model : remora_model_list) {
                auto caller = std::make_shared<RemoraCaller>(remora_model, device_string,
                                                             remora_batch_size, model_stride);
                remora_callers.push_back(caller);
            }
        }
    } else
#endif
    {
        for (const auto& remora_model : remora_model_list) {
            auto caller = std::make_shared<RemoraCaller>(remora_model, device, remora_batch_size,
                                                         model_stride);
            remora_callers.push_back(caller);
        }
    }

    std::string model_name = std::filesystem::canonical(model_path).filename().string();
    auto read_groups = DataLoader::load_read_groups(data_path, model_name, recursive_file_loading);

    auto read_list = utils::load_read_list(read_list_file_path);

    size_t num_reads = DataLoader::get_num_reads(data_path, read_list, recursive_file_loading);
    num_reads = max_reads == 0 ? num_reads : std::min(num_reads, max_reads);

    bool rna = utils::is_rna_model(model_path), duplex = false;
    WriterNode writer_node(std::move(args), emit_fastq, emit_moves, rna, duplex, num_devices * 2,
                           std::move(read_groups), num_reads);
    ReadFilterNode read_filter_node(writer_node, min_qscore, num_devices * 2 /*num_threads*/,
                                    num_reads);

    std::unique_ptr<ModBaseCallerNode> mod_base_caller_node;
    std::unique_ptr<BasecallerNode> basecaller_node;

    const int kBatchTimeoutMS = 100;
    if (!remora_model_list.empty()) {
        mod_base_caller_node = std::make_unique<ModBaseCallerNode>(
                read_filter_node, std::move(remora_callers), num_remora_threads, num_devices,
                model_stride, remora_batch_size);
        basecaller_node = std::make_unique<BasecallerNode>(
                *mod_base_caller_node, std::move(runners), overlap, kBatchTimeoutMS, model_name);
    } else {
<<<<<<< HEAD
        basecaller_node = std::make_unique<BasecallerNode>(writer_node, std::move(runners), overlap,
                                                           kBatchTimeoutMS, model_name);
=======
        basecaller_node = std::make_unique<BasecallerNode>(
                read_filter_node, std::move(runners), batch_size, chunk_size, overlap, model_stride,
                kBatchTimeoutMS, model_name);
>>>>>>> 987e4f07
    }
    ScalerNode scaler_node(*basecaller_node, num_devices * 2);
    DataLoader loader(scaler_node, "cpu", num_devices, max_reads, read_list);

    loader.load_reads(data_path, recursive_file_loading);
}

int basecaller(int argc, char* argv[]) {
    using dorado::utils::default_parameters;

    utils::InitLogging();

    argparse::ArgumentParser parser("dorado", DORADO_VERSION, argparse::default_arguments::help);

    parser.add_argument("model").help("the basecaller model to run.");

    parser.add_argument("data").help("the data directory.");

    parser.add_argument("-v", "--verbose").default_value(false).implicit_value(true);

    parser.add_argument("-x", "--device")
            .help("device string in format \"cuda:0,...,N\", \"cuda:all\", \"metal\" etc..")
            .default_value(default_parameters.device);

    parser.add_argument("-l", "--read-ids")
            .help("A file with a newline-delimited list of reads to basecall. If not provided, all "
                  "reads will be basecalled")
            .default_value(std::string(""));

    parser.add_argument("-n", "--max-reads").default_value(0).scan<'i', int>();

    parser.add_argument("--min-qscore").default_value(0).scan<'i', int>();

    parser.add_argument("-b", "--batchsize")
            .default_value(default_parameters.batchsize)
            .scan<'i', int>()
            .help("if 0 an optimal batchsize will be selected");

    parser.add_argument("-c", "--chunksize")
            .default_value(default_parameters.chunksize)
            .scan<'i', int>();

    parser.add_argument("-o", "--overlap")
            .default_value(default_parameters.overlap)
            .scan<'i', int>();

    parser.add_argument("-r", "--recursive")
            .default_value(false)
            .implicit_value(true)
            .help("Recursively scan through directories to load FAST5 and POD5 files");

    parser.add_argument("--modified-bases")
            .nargs(argparse::nargs_pattern::at_least_one)
            .action([](const std::string& value) {
                if (std::find(modified::mods.begin(), modified::mods.end(), value) ==
                    modified::mods.end()) {
                    spdlog::error(
                            "'{}' is not a supported modification please select from {}", value,
                            std::accumulate(std::next(modified::mods.begin()), modified::mods.end(),
                                            modified::mods[0], [](std::string a, std::string b) {
                                                return a + ", " + b;
                                            }));
                    std::exit(EXIT_FAILURE);
                }
                return value;
            });

    parser.add_argument("--modified-bases-models")
            .default_value(std::string())
            .help("a comma separated list of modified base models");

    parser.add_argument("--emit-fastq").default_value(false).implicit_value(true);

    parser.add_argument("--emit-moves").default_value(false).implicit_value(true);

    try {
        parser.parse_args(argc, argv);
    } catch (const std::exception& e) {
        std::ostringstream parser_stream;
        parser_stream << parser;
        spdlog::error("{}\n{}", e.what(), parser_stream.str());
        std::exit(1);
    }

    std::vector<std::string> args(argv, argv + argc);

    if (parser.get<bool>("--verbose")) {
        spdlog::set_level(spdlog::level::debug);
    }

    auto model = parser.get<std::string>("model");
    auto mod_bases = parser.get<std::vector<std::string>>("--modified-bases");
    auto mod_bases_models = parser.get<std::string>("--modified-bases-models");

    if (mod_bases.size() && !mod_bases_models.empty()) {
        spdlog::error(
                "only one of --modified-bases or --modified-bases-models should be specified.");
        std::exit(EXIT_FAILURE);
    } else if (mod_bases.size()) {
        std::vector<std::string> m;
        std::transform(mod_bases.begin(), mod_bases.end(), std::back_inserter(m),
                       [&model](std::string m) { return utils::get_modification_model(model, m); });

        mod_bases_models =
                std::accumulate(std::next(m.begin()), m.end(), m[0],
                                [](std::string a, std::string b) { return a + "," + b; });
    }

    spdlog::info("> Creating basecall pipeline");

    try {
        setup(args, model, parser.get<std::string>("data"), mod_bases_models,
              parser.get<std::string>("-x"), parser.get<int>("-c"), parser.get<int>("-o"),
              parser.get<int>("-b"), default_parameters.num_runners,
              default_parameters.remora_batchsize, default_parameters.remora_threads,
              parser.get<bool>("--emit-fastq"), parser.get<bool>("--emit-moves"),
              parser.get<int>("--max-reads"), parser.get<int>("--min-qscore"),
              parser.get<std::string>("--read-ids"), parser.get<bool>("--recursive"));
    } catch (const std::exception& e) {
        spdlog::error("{}", e.what());
        return 1;
    }

    spdlog::info("> Finished");
    return 0;
}

}  // namespace dorado<|MERGE_RESOLUTION|>--- conflicted
+++ resolved
@@ -180,14 +180,9 @@
         basecaller_node = std::make_unique<BasecallerNode>(
                 *mod_base_caller_node, std::move(runners), overlap, kBatchTimeoutMS, model_name);
     } else {
-<<<<<<< HEAD
-        basecaller_node = std::make_unique<BasecallerNode>(writer_node, std::move(runners), overlap,
-                                                           kBatchTimeoutMS, model_name);
-=======
         basecaller_node = std::make_unique<BasecallerNode>(
                 read_filter_node, std::move(runners), batch_size, chunk_size, overlap, model_stride,
                 kBatchTimeoutMS, model_name);
->>>>>>> 987e4f07
     }
     ScalerNode scaler_node(*basecaller_node, num_devices * 2);
     DataLoader loader(scaler_node, "cpu", num_devices, max_reads, read_list);
