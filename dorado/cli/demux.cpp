#include "alignment/alignment_processing_items.h"
#include "cli/cli_utils.h"
#include "dorado_version.h"
#include "read_pipeline/BarcodeClassifierNode.h"
#include "read_pipeline/BarcodeDemuxerNode.h"
#include "read_pipeline/DefaultClientInfo.h"
#include "read_pipeline/HtsReader.h"
#include "read_pipeline/ProgressTracker.h"
#include "read_pipeline/read_output_progress_stats.h"
#include "summary/summary.h"
#include "utils/MergeHeaders.h"
#include "utils/SampleSheet.h"
#include "utils/bam_utils.h"
#include "utils/barcode_kits.h"
#include "utils/basecaller_utils.h"
#include "utils/log_utils.h"
#include "utils/stats.h"

#include <spdlog/spdlog.h>

#include <chrono>
#include <memory>
#include <optional>
#include <string>
#include <thread>
#include <vector>
using namespace std::chrono_literals;

#ifndef _WIN32
#include <unistd.h>
#endif

namespace {

void add_pg_hdr(sam_hdr_t* hdr) {
    sam_hdr_add_pg(hdr, "demux", "PN", "dorado", "VN", DORADO_VERSION, nullptr);
}

// This function allows us to map the reference id from input BAM records to what
// they should be in the output file, based on the new ordering of references in
// the merged header.
void adjust_tid(const std::vector<uint32_t>& mapping, dorado::BamPtr& record) {
    auto tid = record.get()->core.tid;
    if (tid >= 0) {
        if (tid >= int32_t(mapping.size())) {
            throw std::range_error("BAM tid field out of range with respect to SQ lines.");
        }
        record.get()->core.tid = int32_t(mapping.at(tid));
    }
}

}  // anonymous namespace

<<<<<<< HEAD
std::shared_ptr<BarcodingInfo> get_barcoding_info(cli::ArgParser& parser,
                                                  const utils::SampleSheet* sample_sheet) {
    auto result = std::make_shared<BarcodingInfo>();
    result->kit_name = parser.visible.present<std::string>("--kit-name").value_or("");
    result->custom_kit = parser.visible.present<std::string>("--barcode-arrangement");
    if (result->kit_name.empty() && !result->custom_kit) {
        return nullptr;
    }
    result->barcode_both_ends = parser.visible.get<bool>("--barcode-both-ends");
    result->trim = !parser.visible.get<bool>("--no-trim");
    if (sample_sheet) {
        result->allowed_barcodes = sample_sheet->get_barcode_values();
    }
    result->custom_seqs = parser.visible.present("--barcode-sequences");

    return result;
}
=======
namespace dorado {
>>>>>>> ebc32f1d

int demuxer(int argc, char* argv[]) {
    cli::ArgParser parser("dorado demux");
    parser.visible.add_description(
            "Barcode demultiplexing tool. Users need to specify the kit name(s).");
    parser.visible.add_argument("reads")
            .help("An input file or the folder containing input file(s) (any HTS format).")
            .nargs(argparse::nargs_pattern::optional)
            .default_value(std::string{});
    parser.visible.add_argument("-r", "--recursive")
            .help("If the 'reads' positional argument is a folder any subfolders will also be "
                  "searched for input files.")
            .default_value(false)
            .implicit_value(true)
            .nargs(0);
    parser.visible.add_argument("-o", "--output-dir")
            .help("Output folder for demultiplexed reads.")
            .required();
    parser.visible.add_argument("--kit-name")
            .help("Barcoding kit name. Cannot be used with --no-classify. Choose "
                  "from: " +
                  dorado::barcode_kits::barcode_kits_list_str() + ".");
    parser.visible.add_argument("--sample-sheet")
            .help("Path to the sample sheet to use.")
            .default_value(std::string(""));
    parser.visible.add_argument("--no-classify")
            .help("Skip barcode classification. Only demux based on existing classification in "
                  "reads. Cannot be used with --kit-name or --sample-sheet.")
            .default_value(false)
            .implicit_value(true);
    parser.visible.add_argument("-t", "--threads")
            .help("Combined number of threads for barcoding and output generation. Default uses "
                  "all available threads.")
            .default_value(0)
            .scan<'i', int>();
    parser.visible.add_argument("-n", "--max-reads")
            .help("Maximum number of reads to process. Mainly for debugging. Process all reads by "
                  "default.")
            .default_value(0)
            .scan<'i', int>();
    parser.visible.add_argument("-l", "--read-ids")
            .help("A file with a newline-delimited list of reads to demux.")
            .default_value(std::string(""));
    int verbosity = 0;
    parser.visible.add_argument("-v", "--verbose")
            .default_value(false)
            .implicit_value(true)
            .nargs(0)
            .action([&](const auto&) { ++verbosity; })
            .append();
    parser.visible.add_argument("--emit-fastq")
            .help("Output in fastq format. Default is BAM.")
            .default_value(false)
            .implicit_value(true);
    parser.visible.add_argument("--emit-summary")
            .help("If specified, a summary file containing the details of the primary alignments "
                  "for each "
                  "read will be emitted to the root of the output folder.")
            .default_value(false)
            .implicit_value(true)
            .nargs(0);
    parser.hidden.add_argument("--progress_stats_frequency")
            .help("Frequency in seconds in which to report progress statistics")
            .default_value(0)
            .scan<'i', int>();
    parser.visible.add_argument("--barcode-both-ends")
            .help("Require both ends of a read to be barcoded for a double ended barcode.")
            .default_value(false)
            .implicit_value(true);
    parser.visible.add_argument("--no-trim")
            .help("Skip barcode trimming. If this option is not chosen, trimming is enabled. "
                  "Note that you should use this option if your input data is mapped and you "
                  "want to preserve the mapping in the output files, as trimming will result "
                  "in any mapping information from the input file(s) being discarded.")
            .default_value(false)
            .implicit_value(true);
    parser.visible.add_argument("--sort-bam")
            .help("Sort any BAM output files that contain mapped reads. Using this option "
                  "requires that the --no-trim option is also set.")
            .default_value(false)
            .implicit_value(true);
    parser.visible.add_argument("--barcode-arrangement")
            .help("Path to file with custom barcode arrangement.");
    parser.visible.add_argument("--barcode-sequences")
            .help("Path to file with custom barcode sequences.");

    try {
        cli::parse(parser, argc, argv);
    } catch (const std::exception& e) {
        std::ostringstream parser_stream;
        parser_stream << parser.visible;
        spdlog::error("{}\n{}", e.what(), parser_stream.str());
        return EXIT_FAILURE;
    }

    if ((parser.visible.is_used("--no-classify") && parser.visible.is_used("--kit-name")) ||
        (!parser.visible.is_used("--no-classify") && !parser.visible.is_used("--kit-name") &&
         !parser.visible.is_used("--barcode-arrangement"))) {
        spdlog::error(
                "Please specify either --no-classify or --kit-name or pass a custom barcode "
                "arrangement with --barcode-arrangement to use the demux tool.");
        return EXIT_FAILURE;
    }

    auto no_trim(parser.visible.get<bool>("--no-trim") ||
                 parser.visible.get<bool>("--no-classify"));
    auto sort_bam(parser.visible.get<bool>("--sort-bam"));
    if (sort_bam && !no_trim) {
        spdlog::error("If --sort-bam is specified then --no-trim must also be specified.");
        return EXIT_FAILURE;
    }

    auto progress_stats_frequency(parser.hidden.get<int>("progress_stats_frequency"));
    if (progress_stats_frequency > 0) {
        utils::EnsureInfoLoggingEnabled(static_cast<dorado::utils::VerboseLogLevel>(verbosity));
    } else {
        utils::SetVerboseLogging(static_cast<dorado::utils::VerboseLogLevel>(verbosity));
    }

    auto reads(parser.visible.get<std::string>("reads"));
    auto recursive_input(parser.visible.get<bool>("recursive"));
    auto output_dir(parser.visible.get<std::string>("output-dir"));
    auto emit_summary = parser.visible.get<bool>("emit-summary");
    auto threads(parser.visible.get<int>("threads"));
    auto max_reads(parser.visible.get<int>("max-reads"));
    auto strip_alignment = !no_trim;

    alignment::AlignmentProcessingItems processing_items{reads, recursive_input, output_dir, true};
    if (!processing_items.initialise()) {
        return EXIT_FAILURE;
    }
    const auto& all_files = processing_items.get();
    spdlog::info("num input files: {}", all_files.size());

    threads = threads == 0 ? std::thread::hardware_concurrency() : threads;
    // The input thread is the total number of threads to use for dorado
    // barcoding. Heuristically use 10% of threads for BAM generation and
    // rest for barcoding. Empirically this shows good perf.
    auto [demux_threads, demux_writer_threads] =
            cli::worker_vs_writer_thread_allocation(threads, 0.1f);
    spdlog::debug("> barcoding threads {}, writer threads {}", demux_threads, demux_writer_threads);

    auto read_list = utils::load_read_list(parser.visible.get<std::string>("--read-ids"));

    // Only allow `reads` to be empty if we're accepting input from a pipe
    if (reads.empty()) {
#ifndef _WIN32
        if (isatty(fileno(stdin))) {
            std::cout << parser.visible << '\n';
            return EXIT_FAILURE;
        }
#endif
    }

    HtsReader reader(all_files[0].input, read_list);
    utils::MergeHeaders hdr_merger(strip_alignment);
    hdr_merger.add_header(reader.header, all_files[0].input);

    // Fold in the headers from all the other files in the input list.
    for (size_t input_idx = 1; input_idx < all_files.size(); input_idx++) {
        HtsReader header_reader(all_files[input_idx].input, read_list);
        auto error_msg = hdr_merger.add_header(header_reader.header, all_files[input_idx].input);
        if (!error_msg.empty()) {
            spdlog::error("Unable to combine headers from all input files: " + error_msg);
            return EXIT_FAILURE;
        }
    }

    hdr_merger.finalize_merge();
    auto sq_mapping = hdr_merger.get_sq_mapping();
    auto header = SamHdrPtr(sam_hdr_dup(hdr_merger.get_merged_header()));
    add_pg_hdr(header.get());

    auto barcode_sample_sheet = parser.visible.get<std::string>("--sample-sheet");
    std::unique_ptr<const utils::SampleSheet> sample_sheet;
    if (!barcode_sample_sheet.empty()) {
        sample_sheet = std::make_unique<const utils::SampleSheet>(barcode_sample_sheet, true);
    }

    auto client_info = std::make_shared<DefaultClientInfo>();
    reader.set_client_info(client_info);

    PipelineDescriptor pipeline_desc;
    auto demux_writer = pipeline_desc.add_node<BarcodeDemuxerNode>(
            {}, output_dir, demux_writer_threads, parser.visible.get<bool>("--emit-fastq"),
            std::move(sample_sheet), sort_bam);

    auto barcoding_info = get_barcoding_info(parser, sample_sheet.get());
    if (barcoding_info) {
        client_info->contexts().register_context<BarcodingInfo>(barcoding_info);
        pipeline_desc.add_node<BarcodeClassifierNode>({demux_writer}, demux_threads);
    }

    // Create the Pipeline from our description.
    std::vector<dorado::stats::StatsReporter> stats_reporters;
    auto pipeline = Pipeline::create(std::move(pipeline_desc), &stats_reporters);
    if (pipeline == nullptr) {
        spdlog::error("Failed to create pipeline");
        return EXIT_FAILURE;
    }

    // At present, header output file header writing relies on direct node method calls
    // rather than the pipeline framework.
    auto& demux_writer_ref =
            dynamic_cast<BarcodeDemuxerNode&>(pipeline->get_node_ref(demux_writer));
    demux_writer_ref.set_header(header.get());

    // All progress reporting is in the post-processing part.
    ProgressTracker tracker(0, false, 1.f);
    if (progress_stats_frequency > 0) {
        tracker.disable_progress_reporting();
    }
    tracker.set_description("Demuxing");

    // Set up stats counting
    std::vector<dorado::stats::StatsCallable> stats_callables;
    stats_callables.push_back(
            [&tracker](const stats::NamedStats& stats) { tracker.update_progress_bar(stats); });

    ReadOutputProgressStats progress_stats(
            std::chrono::seconds{progress_stats_frequency}, all_files.size(),
            ReadOutputProgressStats::StatsCollectionMode::single_collector);
    progress_stats.set_post_processing_percentage(0.4f);
    progress_stats.start();

    stats_callables.push_back([&progress_stats](const stats::NamedStats& stats) {
        progress_stats.update_stats(stats);
    });

    constexpr auto kStatsPeriod = 100ms;
    auto stats_sampler = std::make_unique<dorado::stats::StatsSampler>(
            kStatsPeriod, stats_reporters, stats_callables, static_cast<size_t>(0));

    // End stats counting setup.

    spdlog::info("> starting barcode demuxing");
    if (!strip_alignment) {
        reader.set_record_mutator(
                [&sq_mapping](BamPtr& record) { adjust_tid(sq_mapping[0], record); });
    }
    auto num_reads_in_file = reader.read(*pipeline, max_reads);
    spdlog::trace("pushed to pipeline: {}", num_reads_in_file);

    progress_stats.update_reads_per_file_estimate(num_reads_in_file);

    // Barcode all the other files passed in
    for (size_t input_idx = 1; input_idx < all_files.size(); input_idx++) {
        HtsReader input_reader(all_files[input_idx].input, read_list);
<<<<<<< HEAD
        input_reader.set_client_info(client_info);
=======
        if (!strip_alignment) {
            input_reader.set_record_mutator([&sq_mapping, input_idx](BamPtr& record) {
                adjust_tid(sq_mapping[input_idx], record);
            });
        }
>>>>>>> ebc32f1d
        num_reads_in_file = input_reader.read(*pipeline, max_reads);
        spdlog::trace("pushed to pipeline: {}", num_reads_in_file);
        progress_stats.update_reads_per_file_estimate(num_reads_in_file);
    }

    // Wait for the pipeline to complete.  When it does, we collect
    // final stats to allow accurate summarisation.
    auto final_stats = pipeline->terminate(DefaultFlushOptions());
    stats_sampler->terminate();
    tracker.update_progress_bar(final_stats);
    progress_stats.notify_stats_collector_completed(final_stats);

    // Finalise the files that were created.
    tracker.set_description("Sorting output files");
    demux_writer_ref.finalise_hts_files([&](size_t progress) {
        tracker.update_post_processing_progress(static_cast<float>(progress));
        progress_stats.update_post_processing_progress(static_cast<float>(progress));
    });

    tracker.summarize();
    progress_stats.report_final_stats();

    spdlog::info("> finished barcode demuxing");
    if (emit_summary) {
        spdlog::info("> generating summary file");
        SummaryData summary(SummaryData::BARCODING_FIELDS);
        auto summary_file = std::filesystem::path(output_dir) / "barcoding_summary.txt";
        std::ofstream summary_out(summary_file.string());
        summary.process_tree(output_dir, summary_out);
        spdlog::info("> summary file complete.");
    }

    return EXIT_SUCCESS;
}

}  // namespace dorado<|MERGE_RESOLUTION|>--- conflicted
+++ resolved
@@ -49,12 +49,10 @@
     }
 }
 
-}  // anonymous namespace
-
-<<<<<<< HEAD
-std::shared_ptr<BarcodingInfo> get_barcoding_info(cli::ArgParser& parser,
-                                                  const utils::SampleSheet* sample_sheet) {
-    auto result = std::make_shared<BarcodingInfo>();
+std::shared_ptr<dorado::BarcodingInfo> get_barcoding_info(
+        dorado::cli::ArgParser& parser,
+        const dorado::utils::SampleSheet* sample_sheet) {
+    auto result = std::make_shared<dorado::BarcodingInfo>();
     result->kit_name = parser.visible.present<std::string>("--kit-name").value_or("");
     result->custom_kit = parser.visible.present<std::string>("--barcode-arrangement");
     if (result->kit_name.empty() && !result->custom_kit) {
@@ -69,9 +67,10 @@
 
     return result;
 }
-=======
+
+}  // anonymous namespace
+
 namespace dorado {
->>>>>>> ebc32f1d
 
 int demuxer(int argc, char* argv[]) {
     cli::ArgParser parser("dorado demux");
@@ -320,15 +319,12 @@
     // Barcode all the other files passed in
     for (size_t input_idx = 1; input_idx < all_files.size(); input_idx++) {
         HtsReader input_reader(all_files[input_idx].input, read_list);
-<<<<<<< HEAD
         input_reader.set_client_info(client_info);
-=======
         if (!strip_alignment) {
             input_reader.set_record_mutator([&sq_mapping, input_idx](BamPtr& record) {
                 adjust_tid(sq_mapping[input_idx], record);
             });
         }
->>>>>>> ebc32f1d
         num_reads_in_file = input_reader.read(*pipeline, max_reads);
         spdlog::trace("pushed to pipeline: {}", num_reads_in_file);
         progress_stats.update_reads_per_file_estimate(num_reads_in_file);
